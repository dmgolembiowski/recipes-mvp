# recipes-mvp

MVP repo to just start collecting recipes for [Svelte Community](https://github.com/sveltejs/community). The core inspiration is https://vuejs.org/v2/cookbook/.

All examples have some variation "with Svelte" appended to them in an attempt to optimize for searchability.

> NOTE: This is a new project! What you see below is an evolving work in progress. Please see [Project Goals](https://github.com/svelte-society/recipes-mvp/issues/9) for more. We actively need contributions of ideas and content!

# Table of Contents

<!-- START doctoc generated TOC please keep comment here to allow auto update -->
<!-- DON'T EDIT THIS SECTION, INSTEAD RE-RUN doctoc TO UPDATE -->
<details>
<summary>Table of Contents</summary>

- [Build Setup Recipes](#build-setup-recipes)
  - [Using Svelte Preprocessors (for SCSS, TypeScript, and Babel)](#using-svelte-preprocessors-for-scss-typescript-and-babel)
  - [Preprocessors](#preprocessors)
  - [How to make a pre-processor that makes it possible to use PUG/Jade](#how-to-make-a-pre-processor-that-makes-it-possible-to-use-pugjade)
- [Svelte Language Fundamentals](#svelte-language-fundamentals)
  - [Reactivity](#reactivity)
- [Svelte Component Recipes](#svelte-component-recipes)
  - [Using Fetch to Consume APIs with Svelte](#using-fetch-to-consume-apis-with-svelte)
  - [Form Validation with Svelte](#form-validation-with-svelte)
  - [Client-Side Storage with Svelte](#client-side-storage-with-svelte)
- [Svelte Store Recipes](#svelte-store-recipes)
  - [Stores](#stores)
- [Svelte Action Recipes](#svelte-action-recipes)
  - [Creating Custom Scroll Actions with Svelte](#creating-custom-scroll-actions-with-svelte)
- [Svelte Transition Recipes](#svelte-transition-recipes)
- [Svelte App-Level Design Patterns](#svelte-app-level-design-patterns)
  - [Routing with Svelte](#routing-with-svelte)
  - [Authentication with Svelte](#authentication-with-svelte)
  - [Server Side Rendering](#server-side-rendering)
- [Svelte Performance Tips](#svelte-performance-tips)
  - [Avoiding Memory Leaks with Svelte](#avoiding-memory-leaks-with-svelte)
- [Testing and Debugging Svelte](#testing-and-debugging-svelte)
  - [Unit Testing Svelte Components](#unit-testing-svelte-components)
  - [Debugging Svelte Apps in VS Code](#debugging-svelte-apps-in-vs-code)
- [Publishing Svelte Components/Deploying Svelte Apps](#publishing-svelte-componentsdeploying-svelte-apps)
  - [Packaging Svelte Components for npm](#packaging-svelte-components-for-npm)
  - [Dockerize a Svelte App](#dockerize-a-svelte-app)
- [Special Usecase Walkthroughs](#special-usecase-walkthroughs)
  - [Editable SVG Icon Systems with Svelte](#editable-svg-icon-systems-with-svelte)
  - [Practical use of Svelte slots with Google Maps](#practical-use-of-svelte-slots-with-google-maps)
  - [Create a CMS-Powered Blog with Svelte](#create-a-cms-powered-blog-with-svelte)

</details>
<!-- END doctoc generated TOC please keep comment here to allow auto update -->

# Build Setup Recipes

## Using Svelte Preprocessors (for SCSS, TypeScript, and Babel)

_to be written_

<<<<<<< HEAD
```html
<!-- https://svelte.dev/repl/98ec1a9a45af4d75ac5bbcb1b5bcb160?version=3.20.1 -->
<script>
  let promise
  const handleClick = () => {
	promise = fetch('https://api.coindesk.com/v1/bpi/currentprice.json')
		.then(x => x.json())
  }
</script>

<button on:click={handleClick}>
  Click to Load Data
</button>

{#await promise}
  <!-- optionally show something while promise is pending -->
{:then data}
  <!-- promise was fulfilled -->
  <pre>
    {JSON.stringify(data, null, 2)}
  </pre>
{:catch error}
  <!-- optionally show something while promise was rejected -->
{/await}
```

The trick here is we can simply reassign the `promise` to trigger a refetch, which then also clears the UI of stale data while fetching.

**Method 3: Promise Swapping**

Of course, it is up to you what UX you want - you may wish to keep displaying stale data and merely display a loading indicator instead while fetching the new data. Here's a possible solution using a second promise to execute the data fetching while the main promise stays onscreen:

```html
<!-- https://svelte.dev/repl/21e932515ab24a6fb7ab6d411cce2799?version=3.20.1 -->
<script>
  let promise1, promise2
  const handleClick = () => {
 	promise2 = new Promise(res => setTimeout(() => res(Math.random()), 1000)).then(x=> {promise1 = promise2; return x})
  }
</script>

<button on:click={handleClick}>
  Click to Load Data {#await promise2}🌀{/await}
</button>

{#await promise1}
  <!-- optionally show something while promise is pending -->
{:then value}
  <!-- promise was fulfilled -->
  <pre>
    {value}
  </pre>
{:catch error}
  <!-- optionally show something while promise was rejected -->
{/await}
```

### Dealing with CORS Errors in Svelte

Svelte is purely a frontend framework, so it will be subject to the same CORS restrictions that any frontend framework faces. You will run into CORS issues in two ways:

1. In local development (making requests from `http://localhost` to `https://myapi.com`)
2. In production (making requests from `https://mydomain.com` to `https://theirapi.com`)

You can solve both with a range of solutions from having a local API dev server or proxying requests through a serverless function or API gateway. None are responsibilities of Svelte but here are some helpful resources that may help:

- https://alligator.io/nodejs/solve-cors-once-and-for-all-netlify-dev/
- https://zeit.co/docs/v2/serverless-functions/introduction
- https://docs.begin.com/en/http-functions/api-reference
- https://aws.amazon.com/blogs/mobile/amplify-framework-local-mocking/

If you happen to be running [a Sapper app](https://sapper.svelte.dev/), then you may take advantage of preloading data server-side in Sapper: https://sapper.svelte.dev/docs#Preloading.

You now have all you need to work with Data APIs in Svelte.

### Further Links

- Svelte Suspense discussion: https://github.com/sveltejs/svelte/issues/1736
- Your link here?

## Using SASS and TypeScript with Svelte Preprocessors

*to be written*

## Authentication with Svelte

Figuring out how to authenticate with Svelte can be tricky business. The official docs for Sapper, the Server-Side Rendering platform designed for Svelte, recognize that session management should be handled by some other service such as [express-session](https://github.com/expressjs/session), but you are not limited to using any backend with Svelte. Moreover, Sapper does not have native support for persistent sessions (as of April 2020).

Your best options might be to offload session management from Svelte to some other web server that is configured to use HTTPS. In many cases, your clients will want to authenticate using a modern web browser, and most modern web browsers implement strong security regulations over how data gets transferred between a server and a client. During development, you might see this error: ["Reason: CORS header 'Access-Control-Allow-Origin' missing"](https://developer.mozilla.org/en-US/docs/Web/HTTP/CORS/Errors/CORSMissingAllowOrigin), and if you do then it may be worth a few minutes to read up on ["Dealing with CORS Errors in Svelte"](https://github.com/svelte-society/recipes-mvp#dealing-with-cors-errors-in-svelte).


**Method 1: JSON Fetch using a POST method (same-origin cors headers)**

While Svelte may not necessary require an asynchronous authentication method, your application's performance could benefit from trying to use one. It is generally accepted that `POST` methods are the way to go, since they do not append sensitive data after the request URI. In this example, we incorporate writable stores (for saving the auth server's response), reactive statements for building the data body of the POST request, and specialized Svelte tags `{#await <promise>}`, `{:then <awaited response>}`, `{:catch <some error>}` to render a different HTML tag at each stage of the authentication request.

It is important to note that this example includes `preventDefault` to prevent the runtime from making an HTTP request at the instant when the form element gets created: `<form on:submit|preventDefault={submitHandler}>`.
```js
<script>
  import { session } from './session.js';
  /* session.js:
   * ===========
   * import { writable } from 'svelte/store';
   * export const session = writable({ data: "" })
   */

  // Alternatively, you could write:
  //    export const AUTH_SERVER_URL;
  // instead of:
  //    const AUTH_SERVER_URL = "...";
  // to set the destination using the props spread
  
  const AUTH_SERVER_URL = "https://authserverurl.com/api/login";
  let email = "";
  let password = "";
  let combined;
  let data;

  $: combined = {email: email, password: password};
  $: if(data) {
      $session.data = data;
     }

  async function authenticate() {
    // Gathered from: https://developer.mozilla.org/en-US/docs/Web/API/Fetch_API/Using_Fetch
    let response = await fetch(AUTH_SERVER_URL, {
      method: 'post',
      mode: 'cors', // no-cors, *cors, same-origin,
      cache: 'no-cache', // *default, no-cache, reload, force-cache, only-if-cached
      credentials: 'same-origin',
      headers: {
        'Content-Type': 'application/json'
        // 'Content-Type': 'application/x-www-form-urlencoded',
      },
      redirect: 'follow', // manual, *follow, error
      referrerPolicy: 'no-referrer', // no-referrer, *client
      body: JSON.stringify(combined) // body data type must match "Content-Type" header
    });
    let text = await response.text();

    // One additional option is to use:
    // ... = await response.json(); 
    // But since we're printing out the response in an HTML element,
    // it is convenient to await the `.text()` promise.
    
    let text = await response.text();
    // This next line is verbose, but it's meant to demonstrate
    // what happens when we want to use a reactive value change
    // to bind our new information using `$: if(data) {...}`
    let data = text;
    return text;
  }

  function submitHandler() {
    /* This promise needs to be awaited somewhere -- 
     * either in the HTML body via `{#await}` tags,
     * in a `<script>` tag, or in an imported `.js` module.
     */ 
    result = authenticate();
    // Clear out the data fields
    email = "";
    password = "";
  }    
</script>

<div>
  <form on:submit|preventDefault={submitHandler}>
    <input type="text" bind:value={email}>
    <input type="password" bind:value={password}>
    <button>Submit</button>
  </form>
</div>
<div>
  {#if result===undefined}
    <p />
  {:else}
    {#await result}
      <div><span>Logging in...</span></div>
    {:then value}
      <div><span>{value}</span></div>
    {:catch error}
      <div><span>{error.message}</span></div>
    {/await}
  {/if}
</div>

```

## Form Validation with Svelte

*to be written*

## Editable SVG Icon Systems with Svelte

*to be written*

## Create a CMS-Powered Blog with Svelte

*to be written*

## Unit Testing Svelte Components

*Some assumptions here, thos was pulled from something i wrote and  the context was different. Edits will be  required.*

When  testing svelte components in a  node environment and using them outside of a Svelte application, we will be mostly interacting programmatically with Svelte’s client-side API as well as the helpers found in @testing-library/svelte.

### Creating a component

Creating a component is as simple as passing the component constructor, and any initial props, to the provided render function.

```js
import { render } from "@testing-library/svelte";
import Button from "../src/Button.svelte";

test("should render", () => {
  const results = render(Button, { props: { label: "a button" } });

  expect(() => results.getByLabelText("a button")).not.toThrow();
})
```

`results` is an object containing a series of methods that can be used to query the rendered component in a variety of ways. You can see a list of all query methods in the testing-library documentation [link].

### Changing component props

A components props can be changed or set by calling the .$set method of the component itself. results also has a component key which contains the component instance giving us access to svelte’s full client-side API.

Svelte schedules all component updates for completion asynchronously in the next microtask. Awaiting the action that triggers that microtask will ensure that the component has been updated before proceeding through the code. This also applies to any Svelte component update, regardless of whether it is programmatically changed (via component.$set) or via a ‘user’ action (such as clicking a button). For this to work we need to make sure that we make the test’s callback function async, so we can use await in the body.

```js
import { render } from "@testing-library/svelte";
import Button from "../src/Button.svelte";

test("should render", async () => {
  const { getByLabelText, component } = render(Button, { props: { label: "a button" } });

  await component.$set({ label: "another button" });
  expect(() => results.getByLabelText("another button")).not.toThrow();
});
```

### Testing component events

Component events have a different API to props and it is important we take the time to test them correctly. We will use a combination of jest mock functions and the svelte event API to make sure our component event is calling the provided handler. We can provide an event handler to a component event via a component's .$on method. The .$on method returns and off method, if we need to remove the listener.

```js
import { render, fireEvent } from "@testing-library/svelte";
import Button from "../src/Button.svelte";

test("events should work", () => {
  const { getByLabelText, component } = render(Button, { props: { label: "a button" } });

  const mock = Jest.fn();
  const button = getByLabelText("a button");

  component.$on("submit", mock);
  fireEvent.click(button);

  expect(mock).toHaveBeenCalled();
});
```

### Testing slots

Slots are more difficult to test as there is no programmatic interface for working with them either inside or outside of a Svelte component. The simplest way is to create a test specific component that utilises a dynamic component to and passes in a default slot to that component which can be asserted against. In this example the component passed as a prop will be used as the containing or parent component of the slotted child content.

```svelte
<script>
  export let Component;
</script>
=======
related issues: https://github.com/svelte-society/recipes-mvp/issues/8
>>>>>>> aa42c2b6

## Preprocessors

> This article references `svelte.preprocess` throughout but you may be more familiar with the `preprocess` option of `svelte-loader` or `rollup-plugin-svelte`. This `preprocess` option calls `svelte.preprocess` internally. The bundler plugin gives you easy access to it, so you don't need to transform your components before compilation manually.

The Svelte compiler expects all components it receives to be valid Svelte syntax. To use compile-to-js or compile-to-css languages, you need to make sure that any non-standard syntax is transformed before Svelte tries to parse it. To enable this Svelte provides a `preprocess` method allowing you to transform different parts of the component before it reaches the compiler.

With `svelte.preprocess` you have a great deal of flexibility in how you write your components while ensuring that the Svelte compiler receives a plain component.

### svelte.preprocess

Svelte's `preprocess` method expects an object or an array of objects with one or more of `markup`, `script`, and `style` properties, each being a function receiving the source code as an argument. The preprocessors run in this order.

```js
const preprocess = {
  markup,
  script,
  style,
};
```

In general, preprocessors receive the component source code and must return the transformed source code, either as a string or as an object containing a `code` and `map` property. The `code` property must contain the transformed source code, while the `map` property can optionally contain a sourcemap. The sourcemap is currently unused by Svelte.

### Markup preprocessors

_to be written_

### Script preprocessors

_to be written_

### Style preprocessors

_to be written_

## How to make a pre-processor that makes it possible to use PUG/Jade

_to be written_

[Jump back up to Table of Contents](https://github.com/svelte-society/recipes-mvp#table-of-contents)

# Svelte Language Fundamentals

## Reactivity

### Reactive assignments

The reactivity system introduced in Svelte 3 has made it easier than ever to trigger updates to the DOM. Despite this, there are a few simple rules that you must always follow. This guide explains how Svelte's reactivity system works, what you can and can't do, as well a few pitfalls to avoid.

#### Top-level variables

The simplest way to make your Svelte components reactive is by using an assignment operator. Any time Svelte sees an assignment to a _top-level variable_ an update is scheduled. A 'top-level variable' is any variable that is defined inside the script element but is not a child of _anything_, meaning, it is not inside a function or a block. Incidentally, these are also the only variables that you can reference in the DOM. Let's look at some examples.

The following works as expected and update the dom:

```sv
<script>
  let num = 0;

  function updateNum() {
    num = 25;
  }
</script>

<button on:click={updateNum}>Update</button>
<p>{num}</p>
```

Svelte can see that there is an assignment to a top-level variable and knows to rerender after the `num` variable is modified.

#### `each` blocks

The only exception to the top-level variable rule is when you are inside an `each` block. Any assignments to variables inside an `each` block trigger an update. Only assignments to array items that are objects or arrays result in the array itself updating. If the array items are primitives, the change is not traced back to the original array. This is because Svelte only reassigns the actual array items and primitives are passed by value in javascript, not by reference.

The following example causes the array and, subsequently, the DOM to be updated:

```sv
<script>
  let list = [{ n: 1 }, { n: 2 }, { n: 3 }];
</script>

{#each list as item}
  <button on:click={() => item.n *= 2 }>{ item.n }</button>
{/each}
```

This, however, will not:

```sv
<script>
  let list = [1, 2, 3];
</script>

{#each list as item}
  <button on:click={() => item *= 2 }>{ item.n }</button>
{/each}
```

#### Variables not values

Svelte only cares about which _variables_ are being reassigned, not the values to which those variables refer. If the variable you reassign is not defined at the top level, Svelte does not trigger an update, even if the value you _are_ updating updates the original variable's value as well.

This is the sort of problem you may run into when dealing with objects. Since objects are passed by reference and not value, you can refer to the same value in many different variables. Let's look at an example:

```sv
<script>
  let obj = {
    num: 0
  };

  function updateNum() {
    const o = obj;
    o.num = 25;
  }
</script>

<button on:click={updateNum}>Update</button>
<p>{obj.num}</p>
```

In this example, when we reassign `o.num` we are updating the value assigned to `obj` but since we are not updating the actual `obj` variable SVelte does not trigger an update. Svelte does not trace these kinds of values back to a variable defined at the top level and has no way of knowing if it has updated or not. Whenever you want to update the local component state, any reassignments must be performed on the _actual_ variable, not just the value itself.

#### Shadowed variables

Another situation that can sometimes cause unexpected results is when you reassign a function's parameter (as above), and that parameter has the same _name_ as a top-level variable.

```sv
<script>
  let obj = {
    num: 0
  };

  function(obj) {
    obj.num = 25;
  }
</script>

<button on:click={() => updateNum(obj)}>Update</button>
<p>{num}</p>
```

This example behaves the same as the previous example, except it is perhaps even more confusing. In this case, the `obj` variable is being _shadowed_ while inside the function, so any assignments to `obj` inside this function are assignments to the function parameter rather than the top-level `obj` variable. It refers to the same value, and it has the same name, but it is a _different_ variable inside the function scope.

Reassigning function parameters in this way is the same as reassigning a variable that points back to the top-level variable's value and does not cause an update. To avoid these problems, and potential confusion, it is a good idea not to reuse variable names in different scopes (such as inside functions), and always make sure that you are reassigning a top-level variable.

### Reactive Declarations

In addition to the assignment-based reactivity system, Svelte also has special syntax to define code that should rerun when its dependencies change using labeled statements - `$:`.

```sv
<script>
  let n = 0;

  $: n_squared = n * n;
</script>

<button on:click={() => n += 1}>{ n_squared }</button>
```

Whenever Svelte sees a reactive declaration, it makes sure to execute any reactive statements that depend on one another in the correct order and only when their direct dependencies have changed. A 'direct dependency' is a variable that is referenced inside the reactive declaration itself. References to variables inside functions that a reactive declaration _calls_ are not considered dependencies.

```sv
<script>
  let n = 0;

  const squareIt = () => n * n;

  $: n_squared = squareIt();
</script>

<button on:click={() => n += 1}>{ n_squared }</button>
```

In the above example, `n_squared` will _not_ be recalculated when `n` changes because Svelte is not looking inside the `squareIt` function to define the reactive declaration's dependencies.

#### Defining dependencies

Sometimes you want to rerun a reactive declaration when a value changes but the variable itself is not required (in the case of some side-effects). The solution to this involves listing the dependency inside the declaration in some way.

The simplest solution is to pass the variable as an argument to a function, even if that variable is not required.

```js
let my_value = 0;

function someFunc() {
  console.log(my_value);
}

$: someFunc(my_value);
```

In this example, `someFunc` doesn't require the `my_value` argument, but this lets Svelte know that `my_value` is a dependency of this reactive declaration and should rerun whenever it changes. In general, it makes sense to use any parameters that are passed in, even though all of these variables are in scope, it can make the code easier to follow.

```js
let my_value = 0;

function someFunc(value) {
  console.log(value);
}

$: someFunc(my_value);
```

Here we have refactored `someFunc` to take an argument, making the code easier to follow.

If you need to list multiple dependencies and passing them as arguments is not an option, then the following pattern can be used:

```js
let one;
let two;
let three;

const someFunc = () => sideEffect();

$: one, two, three, someFunc();
```

This simple expression informs Svelte that it should rerun whenever `one`, `two`, or `three` changes. This expression runs the line of code whenever these dependencies change.

Similarly, if you only want to rerun a function when a variable changes _and_ is truthy then you can use the following pattern:

```js
let one;

const someFunc = () => sideEffect();

$: one && someFunc();
```

If the value of `one` is not truthy, then this short circuit expression stops at `one` and `someFunc` is not executed.

#### Variable deconstruction

Assigning a new value in a reactive declaration essentially turns these declarations into computed variables. However, deconstructing an object or array inside a reactive declaration may seem verbose or even impossible at first glance.

since `$: const { value } = object` is not valid javascript, we need to take a different approach. You can deconstruct values using reactive declarations by forcing javascript to interpret the statement as an expression.

To achieve this, all we need to do is wrap the declaration with parentheses:

```js
let some_obj = { one: 1, two: 2, three: 3 };

$: ({ one, two, three } = some_obj);
```

Javascript interprets this as an expression, deconstructing the value as expected with no unnecessary code required.

#### Hiding values from reactive declarations

On ocassion, you may wish to run a reactive declaration when only _some_ of its dependencies change, in essence, you need to _hide_ specific dependencies from Svelte. This is the opposite case of declaring additional dependencies and can be achieved by not referencing the dependencies in the reactive declaration but _hiding_ those references in a function.

```js
let one;
let two;

const some_func = (n) => console.log(n * two);

$: some_func(one);
```

The reactive declaration in this example reruns _only_ when `one` changes, we have hidden the reference to `two` inside a function because Svelte does not look inside of referenced functions to track dependencies.

[Jump back up to Table of Contents](https://github.com/svelte-society/recipes-mvp#table-of-contents)

# Svelte Component Recipes

## Using Fetch to Consume APIs with Svelte

Working with external data in Svelte is important. Here's a guide.

_Maintainers of this Recipe: [swyx](https://twitter.com/swyx)_

### Fetching on Component Mount in Svelte

**Method 1: Using Lifecycles**

We can declare a `data` variable and use the `onMount` lifecycle to fetch on mount and display data in our component:

```html
<!-- https://svelte.dev/repl/99c18a89f05d4682baa83cb673135f05?version=3.20.1 -->
<script>
  import { onMount } from "svelte";
  let data;
  onMount(async () => {
    data = await fetch(
      "https://api.coindesk.com/v1/bpi/currentprice.json"
    ).then((x) => x.json());
  });
</script>

<pre>
  {JSON.stringify(data, null, 2)}
</pre>
```

You can further improve this implementation by showing a placeholder while `data` is undefined and also showing an error notification if an error occurs.

**Method 2: Using Await Blocks**

Since it is very common to update your app based on the status of your data fetching, Svelte offers convenient [await blocks](https://svelte.dev/docs#await) to help.

This example is exactly equal to Method 1 above:

```html
<!-- https://svelte.dev/repl/977486a651a34eb5bd9167f989ae3e71?version=3.20.1 -->
<script>
  let promise = fetch(
    "https://api.coindesk.com/v1/bpi/currentprice.json"
  ).then((x) => x.json());
</script>

{#await promise}
<!-- optionally show something while promise is pending -->
{:then data}
<!-- promise was fulfilled -->
<pre>
		{JSON.stringify(data, null, 2)}
	</pre
>
{:catch error}
<!-- optionally show something while promise was rejected -->
{/await}
```

Here you can see that it is very intuitive where to place your loading placeholder and error display.

Related Reading:

- https://svelte.dev/docs#2_Assignments_are_reactive
- https://svelte.dev/docs#onMount
- https://svelte.dev/docs#Attributes_and_props
- https://svelte.dev/docs#await

### Fetching on Button Click in Svelte

One flaw with the above approach is that it does not offer a way for the user to refetch data, and additionally we may not want to render on mount (for data saving or UX reasons).

**Method 1: Simple Click Handler**

If we don't want to immediately load data on component mount, we can wait for user interaction instead:

```html
<!-- https://svelte.dev/repl/2a8db7627c4744008203ecf12806eb1f?version=3.20.1 -->
<script>
  let data;
  const handleClick = async () => {
    data = await fetch(
      "https://api.coindesk.com/v1/bpi/currentprice.json"
    ).then((x) => x.json());
  };
</script>

<button on:click="{handleClick}">
  Click to Load Data
</button>
<pre>
  {JSON.stringify(data, null, 2)}
</pre>
```

The user now has an intuitive way to refresh their data.

However, there are some problems with this approach. You may still need to declare an extra variable to display error state. More subtly, when the user clicks for a refresh, the stale data still displays on screen, if you are not careful.

**Method 2: Await Blocks**

It would be better to make all these commonplace UI idioms declarative. Await blocks to the rescue again:

```html
<!-- https://svelte.dev/repl/98ec1a9a45af4d75ac5bbcb1b5bcb160?version=3.20.1 -->
<script>
  let promise;
  const handleClick = () => {
    promise = fetch(
      "https://api.coindesk.com/v1/bpi/currentprice.json"
    ).then((x) => x.json());
  };
</script>

<button on:click="{handleClick}">
  Click to Load Data
</button>

{#await promise}
<!-- optionally show something while promise is pending -->
{:then data}
<!-- promise was fulfilled -->
<pre>
    {JSON.stringify(data, null, 2)}
  </pre
>
{:catch error}
<!-- optionally show something while promise was rejected -->
{/await}
```

The trick here is we can simply reassign the `promise` to trigger a refetch, which then also clears the UI of stale data while fetching.

**Method 3: Promise Swapping**

Of course, it is up to you what UX you want - you may wish to keep displaying stale data and merely display a loading indicator instead while fetching the new data. Here's a possible solution using a second promise to execute the data fetching while the main promise stays onscreen:

```html
<!-- https://svelte.dev/repl/21e932515ab24a6fb7ab6d411cce2799?version=3.20.1 -->
<script>
  let promise1, promise2;
  const handleClick = () => {
    promise2 = new Promise((res) =>
      setTimeout(() => res(Math.random()), 1000)
    ).then((x) => {
      promise1 = promise2;
      return x;
    });
  };
</script>

<button on:click="{handleClick}">
  Click to Load Data {#await promise2}🌀{/await}
</button>

{#await promise1}
<!-- optionally show something while promise is pending -->
{:then value}
<!-- promise was fulfilled -->
<pre>
    {value}
  </pre
>
{:catch error}
<!-- optionally show something while promise was rejected -->
{/await}
```

### Dealing with CORS Errors in Svelte

Svelte is purely a frontend framework, so it will be subject to the same CORS restrictions that any frontend framework faces. You will run into CORS issues in two ways:

1. In local development (making requests from `http://localhost` to `https://myapi.com`)
2. In production (making requests from `https://mydomain.com` to `https://theirapi.com`)

You can solve both with a range of solutions from having a local API dev server or proxying requests through a serverless function or API gateway. None are responsibilities of Svelte but here are some helpful resources that may help:

- https://alligator.io/nodejs/solve-cors-once-and-for-all-netlify-dev/
- https://zeit.co/docs/v2/serverless-functions/introduction
- https://docs.begin.com/en/http-functions/api-reference
- https://aws.amazon.com/blogs/mobile/amplify-framework-local-mocking/

If you happen to be running [a Sapper app](https://sapper.svelte.dev/), then you may take advantage of preloading data server-side in Sapper: https://sapper.svelte.dev/docs#Preloading.

You now have all you need to work with Data APIs in Svelte.

### Further Links

- Svelte Suspense discussion: https://github.com/sveltejs/svelte/issues/1736
- Your link here?

## Form Validation with Svelte

_to be written_

## Client-Side Storage with Svelte

_to be written_

[Jump back up to Table of Contents](https://github.com/svelte-society/recipes-mvp#table-of-contents)

# Svelte Store Recipes

## Stores

> _This guide assumes you understand the basics of Svelte Stores. If you aren't familiar with them then working through the [relevant tutorial](tutorial/writable-stores) and reading the [store documentation](docs#svelte_store) are highly recommended._

Svelte stores offer a simple mechanism to handle shared state in your Svelte application but looking beyond the built-in store implementations will unlock a whole world of power that you could never have dreamed of. In this episode of _The Tinest Kitchen_ we'll take a close look at [The Store Contract](#The_Store_Contract), learn how to implement [Custom Stores](#Custom_Stores), by making use of the built-in store API, and explore how we can implement [a completely custom store]() without using the built-in stores at all.

### The store contract

The built-in Svelte stores (`readable`, `writable`, and `derived`) are just store _implementations_ and while they are perfectly capable of handling many tasks, sometimes you need something more specific. Although often overlooked, the store _contract_ is what gives these stores their power and flexibility. Without this contract, svelte stores would be awkward to use and require significant amounts of boilerplate.

Svelte does not compile your javascript files and, as such, only observes the store contract inside Svelte components.

#### `store.subscribe`

At its simplest, the store contract is this: any time Svelte sees a variable prepended with `$` in a Svelte component (such as `$store`) it calls the `subscribe` method of that variable. The `subscribe` method must take a single argument, which is a function, and it must _return_ a function that allows any subscribers to unsubscribe when necessary. Whenever the callback function is called, it must be passed the current store value as an argument. The callback passed to subscribe should be called when subscribing and anytime the store value changes.

The following examples aren't the _exact_ code that Svelte produces, rather, simplified examples to illustrate the behaviour.

This:

```js
import { my_store } from "./store.js";

console.log($my_store);
```

Becomes something like this:

```js
import { my_store } from "./store.js";

let $my_store;
const unsubscribe = my_store.subscribe((value) => ($my_store = value));
onDestroy(unsubscribe);

console.log($my_store);
```

The callback function passed to `my_store.subscribe` is called immediately and whenever the store value changes. Here, Svelte has automatically produced some code to assign the `my_store` value to `$my_store` whenever it is called. If `$my_store` is referenced in the component, it also causes those parts of the component to update when the store value changes. When the component is destroyed, Svelte calls the unsubscribe function returned from `my_store.subscribe`.

#### `store.set`

Optionally, a store can have a `set` method. Whenever there is an assignment to a variable prepended with `$` in a Svelte component it calls the `set` method of that variable with newly mutated or reassigned `$variable` as an argument. Typically, this `set` argument should update the store value and call all subscribers, but this is not required. For example, Svelte's `tweened` and `spring` stores do not immediately update their values but rather schedule updates on every frame for as long as the animation lasts. If you decide to take this approach with `set`, we advise not [binding](tutorial/store-bindings) to these stores as the behaviour could be unpredictable.

This:

```js
$my_store = "Hello";
```

Will become something like:

```js
$my_store = "Hello";
my_store.set($my_store);
```

The same is true when assigning to a nested property of a store.

This:

```js
$my_store.greeting = "Hello";
```

Becomes:

```js
$my_store.greeting = "Hello";
my_store.set($my_store);
```

Although Svelte's built-in stores also have an `update` method, this is not part of the contract and is not required to benefit from the automatic subscriptions, unsubscriptions, and updates that the store contract provides. Stores can have as many additional methods as you like, allowing you to build powerful abstractions that take advantage of the automatic reactivity and cleanup that the store contract provides.

To summarise, the store contract states that svelte stores must be an object containing the following methods:

- `subscribe` - Automatically called whenever svelte sees a `$` prepended variable (like `$store`) ensuring that the `$` prepended value always has the current store value. Subscribe must accept a function which is called both immediately, and whenever the store value changes, it must return an unsubscribe function. The callback function must be passed the current store value as an argument whenever it is called.
- `set` - Automatically called whenever Svelte sees an assignment to a `$` prepended variable (like `$store = 'value'`). This should generally update the store value and call all subscribers.

### Custom stores

Now we know what Svelte needs to make use of the shorthand store syntax, we can get to work implementing a custom store by augmenting a svelte store and re-exporting it. Since Svelte doesn't care about additional methods being present on store objects, we are free to add whatever we like as long as `subscribe`, and optionally `set`, are present.

#### Linked stores

In this first example, we are creating a function that returns two linked stores that update when their partner changes, this example uses this linked store to convert temperatures from Celsius to Fahrenheit and vice-versa. The interface looks like this:

```js
store : { subscribe, set }
function(a_to_b_function, b_to_a_function): [store, store]
```

To implement this store, we need to create two writable stores, write custom `set` methods for each, and return an array of store objects containing this `set` method.

We define a function first as this implementation is a store _creator_ allowing us plenty of flexibility. The function needs to take two parameters, each being a callback function which is called when the stores are updated. The first function takes the first store value and returns a value that sets the value of the second store. The second argument does the opposite. One of these functions is called when the relevant `set` method is called.

```js
import { writable } from "svelte/store";

function synced(a_to_b, b_to_a) {
  const a = writable();
  const b = writable();
}
```

The `set` methods call their own `set` with the provided value and call the partner store's `set` when the provided value is passed through the callback function.

```js
// called when store_a.set is called or its binding reruns
function a_set($a) {
  a.set($a);
  b.set(a_to_b($a));
}

// called when store_b.set is called or its binding reruns
function b_set($b) {
  b.set(b_to_a($b));
  a.set($b);
}
```

All we need to do now is return an array of objects each containing the correct `subscribe` and `set` method:

```js
return [
  { subscribe: a.subscribe, set: a_set },
  { subscribe: b.subscribe, set: b_set },
];
```

Inside a component, we can use this synced store creator by deconstructing the returned array. This ensures Svelte can subscribe to each store individually, as stores definitions need to be at the top level for this to happen. This store can be imported and reused in any component.

```js
import { synced } from "./synced.js";

const [a, a_plus_five] = synced(
  (a) => a + 5,
  (b) => a - 5
);

$c = 0; // set an initial value
```

Since we have written custom `set` methods, we are also free to bind to each individual store. When one store updates, the other also updates after the provided function is applied to the value.

See it in action below. The following example uses the `synced` store to convert between Celsius and Fahrenheit in both directions.

_the stuff i actually wrote ends here, this is a fun example that could be included though_

### a custom implementation of the builtin store

A simple store is about 20 lines of code, in many cases the built-in stores provide good primitives you can build on but sometimes it makes sense to write your own.

The most basic implementation would look something like this ([REPL](https://svelte.dev/repl/1c055b975b6d42f5b8623bad5d92e8fc?version=3.14.0)) (this is simpler than the built-in stores):

```js
function writable(init) {
  let _val = init;
  const subs = [];

  const subscribe = (cb) => {
    subs.push(cb);
    cb(_val);

    return () => {
      const index = subs.findIndex((fn) => fn === cb);
      subs.splice(index, 1);
    };
  };

  const set = (v) => {
    _val = v;
    subs.forEach((fn) => fn(_val));
  };

  const update = (fn) => set(fn(_val));

  return { subscribe, set, update };
}
```

From this point you could add whatever functionality you wanted.

Edit: Probably worth mentioning that this is a full writable implementation, only the subscribe method and its return value (an unsubscribe function) are required to be a valid store.

[Jump back up to Table of Contents](https://github.com/svelte-society/recipes-mvp#table-of-contents)

# Svelte Action Recipes

## Creating Custom Scroll Actions with Svelte

_to be written_

[Jump back up to Table of Contents](https://github.com/svelte-society/recipes-mvp#table-of-contents)

# Svelte Transition Recipes

[Jump back up to Table of Contents](https://github.com/svelte-society/recipes-mvp#table-of-contents)

# Svelte App-Level Design Patterns

## Routing with Svelte

_to be written_

- A map for an app: what is routing
- Different approaches
  - XML-stylee: [svelte-routing](https://github.com/EmilTholin/svelte-routing)
  - Express-stylee: [navaid](https://github.com/lukeed/navaid)
  - FS based routing: [routify](https://routify.dev/)

### Further Links

- https://routify.dev/ (with https://github.com/sveltech/routify-starter)
- https://github.com/EmilTholin/svelte-routing

## Authentication with Svelte

_to be written_

## Server Side Rendering

_some content_

- What is it
- What does the API look like
- building an SSR component
- hydrating an SSR cmponent with a client build
- building a simple express-based SSR server thing
- putting it all together

[Jump back up to Table of Contents](https://github.com/svelte-society/recipes-mvp#table-of-contents)

# Svelte Performance Tips

## Avoiding Memory Leaks with Svelte

_to be written_

[Jump back up to Table of Contents](https://github.com/svelte-society/recipes-mvp#table-of-contents)

# Testing and Debugging Svelte

## Unit Testing Svelte Components

_Some assumptions here, thos was pulled from something i wrote and the context was different. Edits will be required._

When testing svelte components in a node environment and using them outside of a Svelte application, we will be mostly interacting programmatically with Svelte’s client-side API as well as the helpers found in @testing-library/svelte.

### Creating a component

Creating a component is as simple as passing the component constructor, and any initial props, to the provided render function.

```js
import { render } from "@testing-library/svelte";
import Button from "../src/Button.svelte";

test("should render", () => {
  const results = render(Button, { props: { label: "a button" } });

  expect(() => results.getByLabelText("a button")).not.toThrow();
});
```

`results` is an object containing a series of methods that can be used to query the rendered component in a variety of ways. You can see a list of all query methods in the testing-library documentation [link].

### Changing component props

A components props can be changed or set by calling the .\$set method of the component itself. results also has a component key which contains the component instance giving us access to svelte’s full client-side API.

Svelte schedules all component updates for completion asynchronously in the next microtask. Awaiting the action that triggers that microtask will ensure that the component has been updated before proceeding through the code. This also applies to any Svelte component update, regardless of whether it is programmatically changed (via component.\$set) or via a ‘user’ action (such as clicking a button). For this to work we need to make sure that we make the test’s callback function async, so we can use await in the body.

```js
import { render } from "@testing-library/svelte";
import Button from "../src/Button.svelte";

test("should render", async () => {
  const { getByLabelText, component } = render(Button, {
    props: { label: "a button" },
  });

  await component.$set({ label: "another button" });
  expect(() => results.getByLabelText("another button")).not.toThrow();
});
```

### Testing component events

Component events have a different API to props and it is important we take the time to test them correctly. We will use a combination of jest mock functions and the svelte event API to make sure our component event is calling the provided handler. We can provide an event handler to a component event via a component's .$on method. The .$on method returns and off method, if we need to remove the listener.

```js
import { render, fireEvent } from "@testing-library/svelte";
import Button from "../src/Button.svelte";

test("events should work", () => {
  const { getByLabelText, component } = render(Button, {
    props: { label: "a button" },
  });

  const mock = Jest.fn();
  const button = getByLabelText("a button");

  component.$on("submit", mock);
  fireEvent.click(button);

  expect(mock).toHaveBeenCalled();
});
```

### Testing slots

Slots are more difficult to test as there is no programmatic interface for working with them either inside or outside of a Svelte component. The simplest way is to create a test specific component that utilises a dynamic component to and passes in a default slot to that component which can be asserted against. In this example the component passed as a prop will be used as the containing or parent component of the slotted child content.

```svelte
<script>
  export let Component;
</script>

<svelte:component this={Component}>
  <h1 data-testid="slot">Test Data</h1>
</svelte:component>
```

Then the component you wish to test can be passed to the constructor as a prop in order to mount the component correctly:

```js
import { render } from "@testing-library/svelte";

import SlotTest from "./SlotTest.svelte";
import ComponentToBeTested from "./ComponentToBeTested.svelte";

test("it should render slotted content", () => {
  const { getByTestId } = render(SlotTest, {
    props: { Component: ComponentToBeTested },
  });

  expect(getByTestId("slot")).not.toThrow();
});
```

### Testing the context API

As with slots, there is no programmatic interface for the Context API (setContext, getContext). If you are testing a component, in isolation, that would normally have a parent setting a context to be read by a child, then the simplest solution is to use a test specific parent. This is similar to the approach we used when testing slots. A test component might look something like this.

```svelte
<script>
  import { setContext } from "svelte";

  export let Component;
  export let context_key;
  export let context_value;

  setContext(key, value);
</script>

<svelte:component this={Component} />
```

The component we wish to test looks something like this:

```svelte
<script>
  import { KEY } from './Parent.svelte';

  const ctx = getContext(KEY);
</script>

<button>{ctx.title}</button>
```

We can test this like so:

```js
import { render } from "@testing-library/svelte";

import ContextTest from "./ContextTest.svelte";
import ComponentToBeTested from "./ComponentToBeTested.svelte";
// Context is keyed, we need to get the actual key to ensure the correct context is selected by the child.
import { KEY } from "./OriginalParentComponent.svelte";

test("it should render slotted content", () => {
  const { getByRole } = render(ContextTest, {
    props: {
      Component: ComponentToBeTested,
      context_key: KEY,
      context_value: { title: "Hello" },
    },
  });
  const button = getByRole("button");

  expect(button.innerHTML).toBe("Hello");
});
```

_to be written_

## Debugging Svelte Apps in VS Code

_to be written_

[Jump back up to Table of Contents](https://github.com/svelte-society/recipes-mvp#table-of-contents)

# Publishing Svelte Components/Deploying Svelte Apps

## Packaging Svelte Components for npm

_to be written_

## Dockerize a Svelte App

_to be written_

[Jump back up to Table of Contents](https://github.com/svelte-society/recipes-mvp#table-of-contents)

# Special Usecase Walkthroughs

Here we simply translate recipes from other framework recipe collections to Svelte, if they don't fit neatly anywhere. So you can compare and onboard easily.

## Editable SVG Icon Systems with Svelte

_to be written_

## Practical use of Svelte slots with Google Maps

_to be written_

## Create a CMS-Powered Blog with Svelte

_to be written_

[Jump back up to Table of Contents](https://github.com/svelte-society/recipes-mvp#table-of-contents)<|MERGE_RESOLUTION|>--- conflicted
+++ resolved
@@ -54,30 +54,400 @@
 
 _to be written_
 
-<<<<<<< HEAD
+related issues: https://github.com/svelte-society/recipes-mvp/issues/8
+
+## Preprocessors
+
+> This article references `svelte.preprocess` throughout but you may be more familiar with the `preprocess` option of `svelte-loader` or `rollup-plugin-svelte`. This `preprocess` option calls `svelte.preprocess` internally. The bundler plugin gives you easy access to it, so you don't need to transform your components before compilation manually.
+
+The Svelte compiler expects all components it receives to be valid Svelte syntax. To use compile-to-js or compile-to-css languages, you need to make sure that any non-standard syntax is transformed before Svelte tries to parse it. To enable this Svelte provides a `preprocess` method allowing you to transform different parts of the component before it reaches the compiler.
+
+With `svelte.preprocess` you have a great deal of flexibility in how you write your components while ensuring that the Svelte compiler receives a plain component.
+
+### svelte.preprocess
+
+Svelte's `preprocess` method expects an object or an array of objects with one or more of `markup`, `script`, and `style` properties, each being a function receiving the source code as an argument. The preprocessors run in this order.
+
+```js
+const preprocess = {
+  markup,
+  script,
+  style,
+};
+```
+
+In general, preprocessors receive the component source code and must return the transformed source code, either as a string or as an object containing a `code` and `map` property. The `code` property must contain the transformed source code, while the `map` property can optionally contain a sourcemap. The sourcemap is currently unused by Svelte.
+
+### Markup preprocessors
+
+_to be written_
+
+### Script preprocessors
+
+_to be written_
+
+### Style preprocessors
+
+_to be written_
+
+## How to make a pre-processor that makes it possible to use PUG/Jade
+
+_to be written_
+
+[Jump back up to Table of Contents](https://github.com/svelte-society/recipes-mvp#table-of-contents)
+
+# Svelte Language Fundamentals
+
+## Reactivity
+
+### Reactive assignments
+
+The reactivity system introduced in Svelte 3 has made it easier than ever to trigger updates to the DOM. Despite this, there are a few simple rules that you must always follow. This guide explains how Svelte's reactivity system works, what you can and can't do, as well a few pitfalls to avoid.
+
+#### Top-level variables
+
+The simplest way to make your Svelte components reactive is by using an assignment operator. Any time Svelte sees an assignment to a _top-level variable_ an update is scheduled. A 'top-level variable' is any variable that is defined inside the script element but is not a child of _anything_, meaning, it is not inside a function or a block. Incidentally, these are also the only variables that you can reference in the DOM. Let's look at some examples.
+
+The following works as expected and update the dom:
+
+```sv
+<script>
+  let num = 0;
+
+  function updateNum() {
+    num = 25;
+  }
+</script>
+
+<button on:click={updateNum}>Update</button>
+<p>{num}</p>
+```
+
+Svelte can see that there is an assignment to a top-level variable and knows to rerender after the `num` variable is modified.
+
+#### `each` blocks
+
+The only exception to the top-level variable rule is when you are inside an `each` block. Any assignments to variables inside an `each` block trigger an update. Only assignments to array items that are objects or arrays result in the array itself updating. If the array items are primitives, the change is not traced back to the original array. This is because Svelte only reassigns the actual array items and primitives are passed by value in javascript, not by reference.
+
+The following example causes the array and, subsequently, the DOM to be updated:
+
+```sv
+<script>
+  let list = [{ n: 1 }, { n: 2 }, { n: 3 }];
+</script>
+
+{#each list as item}
+  <button on:click={() => item.n *= 2 }>{ item.n }</button>
+{/each}
+```
+
+This, however, will not:
+
+```sv
+<script>
+  let list = [1, 2, 3];
+</script>
+
+{#each list as item}
+  <button on:click={() => item *= 2 }>{ item.n }</button>
+{/each}
+```
+
+#### Variables not values
+
+Svelte only cares about which _variables_ are being reassigned, not the values to which those variables refer. If the variable you reassign is not defined at the top level, Svelte does not trigger an update, even if the value you _are_ updating updates the original variable's value as well.
+
+This is the sort of problem you may run into when dealing with objects. Since objects are passed by reference and not value, you can refer to the same value in many different variables. Let's look at an example:
+
+```sv
+<script>
+  let obj = {
+    num: 0
+  };
+
+  function updateNum() {
+    const o = obj;
+    o.num = 25;
+  }
+</script>
+
+<button on:click={updateNum}>Update</button>
+<p>{obj.num}</p>
+```
+
+In this example, when we reassign `o.num` we are updating the value assigned to `obj` but since we are not updating the actual `obj` variable SVelte does not trigger an update. Svelte does not trace these kinds of values back to a variable defined at the top level and has no way of knowing if it has updated or not. Whenever you want to update the local component state, any reassignments must be performed on the _actual_ variable, not just the value itself.
+
+#### Shadowed variables
+
+Another situation that can sometimes cause unexpected results is when you reassign a function's parameter (as above), and that parameter has the same _name_ as a top-level variable.
+
+```sv
+<script>
+  let obj = {
+    num: 0
+  };
+
+  function(obj) {
+    obj.num = 25;
+  }
+</script>
+
+<button on:click={() => updateNum(obj)}>Update</button>
+<p>{num}</p>
+```
+
+This example behaves the same as the previous example, except it is perhaps even more confusing. In this case, the `obj` variable is being _shadowed_ while inside the function, so any assignments to `obj` inside this function are assignments to the function parameter rather than the top-level `obj` variable. It refers to the same value, and it has the same name, but it is a _different_ variable inside the function scope.
+
+Reassigning function parameters in this way is the same as reassigning a variable that points back to the top-level variable's value and does not cause an update. To avoid these problems, and potential confusion, it is a good idea not to reuse variable names in different scopes (such as inside functions), and always make sure that you are reassigning a top-level variable.
+
+### Reactive Declarations
+
+In addition to the assignment-based reactivity system, Svelte also has special syntax to define code that should rerun when its dependencies change using labeled statements - `$:`.
+
+```sv
+<script>
+  let n = 0;
+
+  $: n_squared = n * n;
+</script>
+
+<button on:click={() => n += 1}>{ n_squared }</button>
+```
+
+Whenever Svelte sees a reactive declaration, it makes sure to execute any reactive statements that depend on one another in the correct order and only when their direct dependencies have changed. A 'direct dependency' is a variable that is referenced inside the reactive declaration itself. References to variables inside functions that a reactive declaration _calls_ are not considered dependencies.
+
+```sv
+<script>
+  let n = 0;
+
+  const squareIt = () => n * n;
+
+  $: n_squared = squareIt();
+</script>
+
+<button on:click={() => n += 1}>{ n_squared }</button>
+```
+
+In the above example, `n_squared` will _not_ be recalculated when `n` changes because Svelte is not looking inside the `squareIt` function to define the reactive declaration's dependencies.
+
+#### Defining dependencies
+
+Sometimes you want to rerun a reactive declaration when a value changes but the variable itself is not required (in the case of some side-effects). The solution to this involves listing the dependency inside the declaration in some way.
+
+The simplest solution is to pass the variable as an argument to a function, even if that variable is not required.
+
+```js
+let my_value = 0;
+
+function someFunc() {
+  console.log(my_value);
+}
+
+$: someFunc(my_value);
+```
+
+In this example, `someFunc` doesn't require the `my_value` argument, but this lets Svelte know that `my_value` is a dependency of this reactive declaration and should rerun whenever it changes. In general, it makes sense to use any parameters that are passed in, even though all of these variables are in scope, it can make the code easier to follow.
+
+```js
+let my_value = 0;
+
+function someFunc(value) {
+  console.log(value);
+}
+
+$: someFunc(my_value);
+```
+
+Here we have refactored `someFunc` to take an argument, making the code easier to follow.
+
+If you need to list multiple dependencies and passing them as arguments is not an option, then the following pattern can be used:
+
+```js
+let one;
+let two;
+let three;
+
+const someFunc = () => sideEffect();
+
+$: one, two, three, someFunc();
+```
+
+This simple expression informs Svelte that it should rerun whenever `one`, `two`, or `three` changes. This expression runs the line of code whenever these dependencies change.
+
+Similarly, if you only want to rerun a function when a variable changes _and_ is truthy then you can use the following pattern:
+
+```js
+let one;
+
+const someFunc = () => sideEffect();
+
+$: one && someFunc();
+```
+
+If the value of `one` is not truthy, then this short circuit expression stops at `one` and `someFunc` is not executed.
+
+#### Variable deconstruction
+
+Assigning a new value in a reactive declaration essentially turns these declarations into computed variables. However, deconstructing an object or array inside a reactive declaration may seem verbose or even impossible at first glance.
+
+since `$: const { value } = object` is not valid javascript, we need to take a different approach. You can deconstruct values using reactive declarations by forcing javascript to interpret the statement as an expression.
+
+To achieve this, all we need to do is wrap the declaration with parentheses:
+
+```js
+let some_obj = { one: 1, two: 2, three: 3 };
+
+$: ({ one, two, three } = some_obj);
+```
+
+Javascript interprets this as an expression, deconstructing the value as expected with no unnecessary code required.
+
+#### Hiding values from reactive declarations
+
+On ocassion, you may wish to run a reactive declaration when only _some_ of its dependencies change, in essence, you need to _hide_ specific dependencies from Svelte. This is the opposite case of declaring additional dependencies and can be achieved by not referencing the dependencies in the reactive declaration but _hiding_ those references in a function.
+
+```js
+let one;
+let two;
+
+const some_func = (n) => console.log(n * two);
+
+$: some_func(one);
+```
+
+The reactive declaration in this example reruns _only_ when `one` changes, we have hidden the reference to `two` inside a function because Svelte does not look inside of referenced functions to track dependencies.
+
+[Jump back up to Table of Contents](https://github.com/svelte-society/recipes-mvp#table-of-contents)
+
+# Svelte Component Recipes
+
+## Using Fetch to Consume APIs with Svelte
+
+Working with external data in Svelte is important. Here's a guide.
+
+_Maintainers of this Recipe: [swyx](https://twitter.com/swyx)_
+
+### Fetching on Component Mount in Svelte
+
+**Method 1: Using Lifecycles**
+
+We can declare a `data` variable and use the `onMount` lifecycle to fetch on mount and display data in our component:
+
+```html
+<!-- https://svelte.dev/repl/99c18a89f05d4682baa83cb673135f05?version=3.20.1 -->
+<script>
+  import { onMount } from "svelte";
+  let data;
+  onMount(async () => {
+    data = await fetch(
+      "https://api.coindesk.com/v1/bpi/currentprice.json"
+    ).then((x) => x.json());
+  });
+</script>
+
+<pre>
+  {JSON.stringify(data, null, 2)}
+</pre>
+```
+
+You can further improve this implementation by showing a placeholder while `data` is undefined and also showing an error notification if an error occurs.
+
+**Method 2: Using Await Blocks**
+
+Since it is very common to update your app based on the status of your data fetching, Svelte offers convenient [await blocks](https://svelte.dev/docs#await) to help.
+
+This example is exactly equal to Method 1 above:
+
+```html
+<!-- https://svelte.dev/repl/977486a651a34eb5bd9167f989ae3e71?version=3.20.1 -->
+<script>
+  let promise = fetch(
+    "https://api.coindesk.com/v1/bpi/currentprice.json"
+  ).then((x) => x.json());
+</script>
+
+{#await promise}
+<!-- optionally show something while promise is pending -->
+{:then data}
+<!-- promise was fulfilled -->
+<pre>
+		{JSON.stringify(data, null, 2)}
+	</pre
+>
+{:catch error}
+<!-- optionally show something while promise was rejected -->
+{/await}
+```
+
+Here you can see that it is very intuitive where to place your loading placeholder and error display.
+
+Related Reading:
+
+- https://svelte.dev/docs#2_Assignments_are_reactive
+- https://svelte.dev/docs#onMount
+- https://svelte.dev/docs#Attributes_and_props
+- https://svelte.dev/docs#await
+
+### Fetching on Button Click in Svelte
+
+One flaw with the above approach is that it does not offer a way for the user to refetch data, and additionally we may not want to render on mount (for data saving or UX reasons).
+
+**Method 1: Simple Click Handler**
+
+If we don't want to immediately load data on component mount, we can wait for user interaction instead:
+
+```html
+<!-- https://svelte.dev/repl/2a8db7627c4744008203ecf12806eb1f?version=3.20.1 -->
+<script>
+  let data;
+  const handleClick = async () => {
+    data = await fetch(
+      "https://api.coindesk.com/v1/bpi/currentprice.json"
+    ).then((x) => x.json());
+  };
+</script>
+
+<button on:click="{handleClick}">
+  Click to Load Data
+</button>
+<pre>
+  {JSON.stringify(data, null, 2)}
+</pre>
+```
+
+The user now has an intuitive way to refresh their data.
+
+However, there are some problems with this approach. You may still need to declare an extra variable to display error state. More subtly, when the user clicks for a refresh, the stale data still displays on screen, if you are not careful.
+
+**Method 2: Await Blocks**
+
+It would be better to make all these commonplace UI idioms declarative. Await blocks to the rescue again:
+
 ```html
 <!-- https://svelte.dev/repl/98ec1a9a45af4d75ac5bbcb1b5bcb160?version=3.20.1 -->
 <script>
-  let promise
+  let promise;
   const handleClick = () => {
-	promise = fetch('https://api.coindesk.com/v1/bpi/currentprice.json')
-		.then(x => x.json())
-  }
-</script>
-
-<button on:click={handleClick}>
+    promise = fetch(
+      "https://api.coindesk.com/v1/bpi/currentprice.json"
+    ).then((x) => x.json());
+  };
+</script>
+
+<button on:click="{handleClick}">
   Click to Load Data
 </button>
 
 {#await promise}
-  <!-- optionally show something while promise is pending -->
+<!-- optionally show something while promise is pending -->
 {:then data}
-  <!-- promise was fulfilled -->
-  <pre>
+<!-- promise was fulfilled -->
+<pre>
     {JSON.stringify(data, null, 2)}
-  </pre>
+  </pre
+>
 {:catch error}
-  <!-- optionally show something while promise was rejected -->
+<!-- optionally show something while promise was rejected -->
 {/await}
 ```
 
@@ -90,25 +460,31 @@
 ```html
 <!-- https://svelte.dev/repl/21e932515ab24a6fb7ab6d411cce2799?version=3.20.1 -->
 <script>
-  let promise1, promise2
+  let promise1, promise2;
   const handleClick = () => {
- 	promise2 = new Promise(res => setTimeout(() => res(Math.random()), 1000)).then(x=> {promise1 = promise2; return x})
-  }
-</script>
-
-<button on:click={handleClick}>
+    promise2 = new Promise((res) =>
+      setTimeout(() => res(Math.random()), 1000)
+    ).then((x) => {
+      promise1 = promise2;
+      return x;
+    });
+  };
+</script>
+
+<button on:click="{handleClick}">
   Click to Load Data {#await promise2}🌀{/await}
 </button>
 
 {#await promise1}
-  <!-- optionally show something while promise is pending -->
+<!-- optionally show something while promise is pending -->
 {:then value}
-  <!-- promise was fulfilled -->
-  <pre>
+<!-- promise was fulfilled -->
+<pre>
     {value}
-  </pre>
+  </pre
+>
 {:catch error}
-  <!-- optionally show something while promise was rejected -->
+<!-- optionally show something while promise was rejected -->
 {/await}
 ```
 
@@ -135,9 +511,233 @@
 - Svelte Suspense discussion: https://github.com/sveltejs/svelte/issues/1736
 - Your link here?
 
-## Using SASS and TypeScript with Svelte Preprocessors
-
-*to be written*
+## Form Validation with Svelte
+
+_to be written_
+
+## Client-Side Storage with Svelte
+
+_to be written_
+
+[Jump back up to Table of Contents](https://github.com/svelte-society/recipes-mvp#table-of-contents)
+
+# Svelte Store Recipes
+
+## Stores
+
+> _This guide assumes you understand the basics of Svelte Stores. If you aren't familiar with them then working through the [relevant tutorial](tutorial/writable-stores) and reading the [store documentation](docs#svelte_store) are highly recommended._
+
+Svelte stores offer a simple mechanism to handle shared state in your Svelte application but looking beyond the built-in store implementations will unlock a whole world of power that you could never have dreamed of. In this episode of _The Tinest Kitchen_ we'll take a close look at [The Store Contract](#The_Store_Contract), learn how to implement [Custom Stores](#Custom_Stores), by making use of the built-in store API, and explore how we can implement [a completely custom store]() without using the built-in stores at all.
+
+### The store contract
+
+The built-in Svelte stores (`readable`, `writable`, and `derived`) are just store _implementations_ and while they are perfectly capable of handling many tasks, sometimes you need something more specific. Although often overlooked, the store _contract_ is what gives these stores their power and flexibility. Without this contract, svelte stores would be awkward to use and require significant amounts of boilerplate.
+
+Svelte does not compile your javascript files and, as such, only observes the store contract inside Svelte components.
+
+#### `store.subscribe`
+
+At its simplest, the store contract is this: any time Svelte sees a variable prepended with `$` in a Svelte component (such as `$store`) it calls the `subscribe` method of that variable. The `subscribe` method must take a single argument, which is a function, and it must _return_ a function that allows any subscribers to unsubscribe when necessary. Whenever the callback function is called, it must be passed the current store value as an argument. The callback passed to subscribe should be called when subscribing and anytime the store value changes.
+
+The following examples aren't the _exact_ code that Svelte produces, rather, simplified examples to illustrate the behaviour.
+
+This:
+
+```js
+import { my_store } from "./store.js";
+
+console.log($my_store);
+```
+
+Becomes something like this:
+
+```js
+import { my_store } from "./store.js";
+
+let $my_store;
+const unsubscribe = my_store.subscribe((value) => ($my_store = value));
+onDestroy(unsubscribe);
+
+console.log($my_store);
+```
+
+The callback function passed to `my_store.subscribe` is called immediately and whenever the store value changes. Here, Svelte has automatically produced some code to assign the `my_store` value to `$my_store` whenever it is called. If `$my_store` is referenced in the component, it also causes those parts of the component to update when the store value changes. When the component is destroyed, Svelte calls the unsubscribe function returned from `my_store.subscribe`.
+
+#### `store.set`
+
+Optionally, a store can have a `set` method. Whenever there is an assignment to a variable prepended with `$` in a Svelte component it calls the `set` method of that variable with newly mutated or reassigned `$variable` as an argument. Typically, this `set` argument should update the store value and call all subscribers, but this is not required. For example, Svelte's `tweened` and `spring` stores do not immediately update their values but rather schedule updates on every frame for as long as the animation lasts. If you decide to take this approach with `set`, we advise not [binding](tutorial/store-bindings) to these stores as the behaviour could be unpredictable.
+
+This:
+
+```js
+$my_store = "Hello";
+```
+
+Will become something like:
+
+```js
+$my_store = "Hello";
+my_store.set($my_store);
+```
+
+The same is true when assigning to a nested property of a store.
+
+This:
+
+```js
+$my_store.greeting = "Hello";
+```
+
+Becomes:
+
+```js
+$my_store.greeting = "Hello";
+my_store.set($my_store);
+```
+
+Although Svelte's built-in stores also have an `update` method, this is not part of the contract and is not required to benefit from the automatic subscriptions, unsubscriptions, and updates that the store contract provides. Stores can have as many additional methods as you like, allowing you to build powerful abstractions that take advantage of the automatic reactivity and cleanup that the store contract provides.
+
+To summarise, the store contract states that svelte stores must be an object containing the following methods:
+
+- `subscribe` - Automatically called whenever svelte sees a `$` prepended variable (like `$store`) ensuring that the `$` prepended value always has the current store value. Subscribe must accept a function which is called both immediately, and whenever the store value changes, it must return an unsubscribe function. The callback function must be passed the current store value as an argument whenever it is called.
+- `set` - Automatically called whenever Svelte sees an assignment to a `$` prepended variable (like `$store = 'value'`). This should generally update the store value and call all subscribers.
+
+### Custom stores
+
+Now we know what Svelte needs to make use of the shorthand store syntax, we can get to work implementing a custom store by augmenting a svelte store and re-exporting it. Since Svelte doesn't care about additional methods being present on store objects, we are free to add whatever we like as long as `subscribe`, and optionally `set`, are present.
+
+#### Linked stores
+
+In this first example, we are creating a function that returns two linked stores that update when their partner changes, this example uses this linked store to convert temperatures from Celsius to Fahrenheit and vice-versa. The interface looks like this:
+
+```js
+store : { subscribe, set }
+function(a_to_b_function, b_to_a_function): [store, store]
+```
+
+To implement this store, we need to create two writable stores, write custom `set` methods for each, and return an array of store objects containing this `set` method.
+
+We define a function first as this implementation is a store _creator_ allowing us plenty of flexibility. The function needs to take two parameters, each being a callback function which is called when the stores are updated. The first function takes the first store value and returns a value that sets the value of the second store. The second argument does the opposite. One of these functions is called when the relevant `set` method is called.
+
+```js
+import { writable } from "svelte/store";
+
+function synced(a_to_b, b_to_a) {
+  const a = writable();
+  const b = writable();
+}
+```
+
+The `set` methods call their own `set` with the provided value and call the partner store's `set` when the provided value is passed through the callback function.
+
+```js
+// called when store_a.set is called or its binding reruns
+function a_set($a) {
+  a.set($a);
+  b.set(a_to_b($a));
+}
+
+// called when store_b.set is called or its binding reruns
+function b_set($b) {
+  b.set(b_to_a($b));
+  a.set($b);
+}
+```
+
+All we need to do now is return an array of objects each containing the correct `subscribe` and `set` method:
+
+```js
+return [
+  { subscribe: a.subscribe, set: a_set },
+  { subscribe: b.subscribe, set: b_set },
+];
+```
+
+Inside a component, we can use this synced store creator by deconstructing the returned array. This ensures Svelte can subscribe to each store individually, as stores definitions need to be at the top level for this to happen. This store can be imported and reused in any component.
+
+```js
+import { synced } from "./synced.js";
+
+const [a, a_plus_five] = synced(
+  (a) => a + 5,
+  (b) => a - 5
+);
+
+$c = 0; // set an initial value
+```
+
+Since we have written custom `set` methods, we are also free to bind to each individual store. When one store updates, the other also updates after the provided function is applied to the value.
+
+See it in action below. The following example uses the `synced` store to convert between Celsius and Fahrenheit in both directions.
+
+_the stuff i actually wrote ends here, this is a fun example that could be included though_
+
+### a custom implementation of the builtin store
+
+A simple store is about 20 lines of code, in many cases the built-in stores provide good primitives you can build on but sometimes it makes sense to write your own.
+
+The most basic implementation would look something like this ([REPL](https://svelte.dev/repl/1c055b975b6d42f5b8623bad5d92e8fc?version=3.14.0)) (this is simpler than the built-in stores):
+
+```js
+function writable(init) {
+  let _val = init;
+  const subs = [];
+
+  const subscribe = (cb) => {
+    subs.push(cb);
+    cb(_val);
+
+    return () => {
+      const index = subs.findIndex((fn) => fn === cb);
+      subs.splice(index, 1);
+    };
+  };
+
+  const set = (v) => {
+    _val = v;
+    subs.forEach((fn) => fn(_val));
+  };
+
+  const update = (fn) => set(fn(_val));
+
+  return { subscribe, set, update };
+}
+```
+
+From this point you could add whatever functionality you wanted.
+
+Edit: Probably worth mentioning that this is a full writable implementation, only the subscribe method and its return value (an unsubscribe function) are required to be a valid store.
+
+[Jump back up to Table of Contents](https://github.com/svelte-society/recipes-mvp#table-of-contents)
+
+# Svelte Action Recipes
+
+## Creating Custom Scroll Actions with Svelte
+
+_to be written_
+
+[Jump back up to Table of Contents](https://github.com/svelte-society/recipes-mvp#table-of-contents)
+
+# Svelte Transition Recipes
+
+[Jump back up to Table of Contents](https://github.com/svelte-society/recipes-mvp#table-of-contents)
+
+# Svelte App-Level Design Patterns
+
+## Routing with Svelte
+
+_to be written_
+
+- A map for an app: what is routing
+- Different approaches
+  - XML-stylee: [svelte-routing](https://github.com/EmilTholin/svelte-routing)
+  - Express-stylee: [navaid](https://github.com/lukeed/navaid)
+  - FS based routing: [routify](https://routify.dev/)
+
+### Further Links
+
+- https://routify.dev/ (with https://github.com/sveltech/routify-starter)
+- https://github.com/EmilTholin/svelte-routing
 
 ## Authentication with Svelte
 
@@ -159,7 +759,6 @@
    * import { writable } from 'svelte/store';
    * export const session = writable({ data: "" })
    */
-
   // Alternatively, you could write:
   //    export const AUTH_SERVER_URL;
   // instead of:
@@ -171,12 +770,10 @@
   let password = "";
   let combined;
   let data;
-
   $: combined = {email: email, password: password};
   $: if(data) {
       $session.data = data;
      }
-
   async function authenticate() {
     // Gathered from: https://developer.mozilla.org/en-US/docs/Web/API/Fetch_API/Using_Fetch
     let response = await fetch(AUTH_SERVER_URL, {
@@ -193,7 +790,6 @@
       body: JSON.stringify(combined) // body data type must match "Content-Type" header
     });
     let text = await response.text();
-
     // One additional option is to use:
     // ... = await response.json(); 
     // But since we're printing out the response in an HTML element,
@@ -206,7 +802,6 @@
     let data = text;
     return text;
   }
-
   function submitHandler() {
     /* This promise needs to be awaited somewhere -- 
      * either in the HTML body via `{#await}` tags,
@@ -218,7 +813,6 @@
     password = "";
   }    
 </script>
-
 <div>
   <form on:submit|preventDefault={submitHandler}>
     <input type="text" bind:value={email}>
@@ -239,781 +833,7 @@
     {/await}
   {/if}
 </div>
-
-```
-
-## Form Validation with Svelte
-
-*to be written*
-
-## Editable SVG Icon Systems with Svelte
-
-*to be written*
-
-## Create a CMS-Powered Blog with Svelte
-
-*to be written*
-
-## Unit Testing Svelte Components
-
-*Some assumptions here, thos was pulled from something i wrote and  the context was different. Edits will be  required.*
-
-When  testing svelte components in a  node environment and using them outside of a Svelte application, we will be mostly interacting programmatically with Svelte’s client-side API as well as the helpers found in @testing-library/svelte.
-
-### Creating a component
-
-Creating a component is as simple as passing the component constructor, and any initial props, to the provided render function.
-
-```js
-import { render } from "@testing-library/svelte";
-import Button from "../src/Button.svelte";
-
-test("should render", () => {
-  const results = render(Button, { props: { label: "a button" } });
-
-  expect(() => results.getByLabelText("a button")).not.toThrow();
-})
-```
-
-`results` is an object containing a series of methods that can be used to query the rendered component in a variety of ways. You can see a list of all query methods in the testing-library documentation [link].
-
-### Changing component props
-
-A components props can be changed or set by calling the .$set method of the component itself. results also has a component key which contains the component instance giving us access to svelte’s full client-side API.
-
-Svelte schedules all component updates for completion asynchronously in the next microtask. Awaiting the action that triggers that microtask will ensure that the component has been updated before proceeding through the code. This also applies to any Svelte component update, regardless of whether it is programmatically changed (via component.$set) or via a ‘user’ action (such as clicking a button). For this to work we need to make sure that we make the test’s callback function async, so we can use await in the body.
-
-```js
-import { render } from "@testing-library/svelte";
-import Button from "../src/Button.svelte";
-
-test("should render", async () => {
-  const { getByLabelText, component } = render(Button, { props: { label: "a button" } });
-
-  await component.$set({ label: "another button" });
-  expect(() => results.getByLabelText("another button")).not.toThrow();
-});
-```
-
-### Testing component events
-
-Component events have a different API to props and it is important we take the time to test them correctly. We will use a combination of jest mock functions and the svelte event API to make sure our component event is calling the provided handler. We can provide an event handler to a component event via a component's .$on method. The .$on method returns and off method, if we need to remove the listener.
-
-```js
-import { render, fireEvent } from "@testing-library/svelte";
-import Button from "../src/Button.svelte";
-
-test("events should work", () => {
-  const { getByLabelText, component } = render(Button, { props: { label: "a button" } });
-
-  const mock = Jest.fn();
-  const button = getByLabelText("a button");
-
-  component.$on("submit", mock);
-  fireEvent.click(button);
-
-  expect(mock).toHaveBeenCalled();
-});
-```
-
-### Testing slots
-
-Slots are more difficult to test as there is no programmatic interface for working with them either inside or outside of a Svelte component. The simplest way is to create a test specific component that utilises a dynamic component to and passes in a default slot to that component which can be asserted against. In this example the component passed as a prop will be used as the containing or parent component of the slotted child content.
-
-```svelte
-<script>
-  export let Component;
-</script>
-=======
-related issues: https://github.com/svelte-society/recipes-mvp/issues/8
->>>>>>> aa42c2b6
-
-## Preprocessors
-
-> This article references `svelte.preprocess` throughout but you may be more familiar with the `preprocess` option of `svelte-loader` or `rollup-plugin-svelte`. This `preprocess` option calls `svelte.preprocess` internally. The bundler plugin gives you easy access to it, so you don't need to transform your components before compilation manually.
-
-The Svelte compiler expects all components it receives to be valid Svelte syntax. To use compile-to-js or compile-to-css languages, you need to make sure that any non-standard syntax is transformed before Svelte tries to parse it. To enable this Svelte provides a `preprocess` method allowing you to transform different parts of the component before it reaches the compiler.
-
-With `svelte.preprocess` you have a great deal of flexibility in how you write your components while ensuring that the Svelte compiler receives a plain component.
-
-### svelte.preprocess
-
-Svelte's `preprocess` method expects an object or an array of objects with one or more of `markup`, `script`, and `style` properties, each being a function receiving the source code as an argument. The preprocessors run in this order.
-
-```js
-const preprocess = {
-  markup,
-  script,
-  style,
-};
-```
-
-In general, preprocessors receive the component source code and must return the transformed source code, either as a string or as an object containing a `code` and `map` property. The `code` property must contain the transformed source code, while the `map` property can optionally contain a sourcemap. The sourcemap is currently unused by Svelte.
-
-### Markup preprocessors
-
-_to be written_
-
-### Script preprocessors
-
-_to be written_
-
-### Style preprocessors
-
-_to be written_
-
-## How to make a pre-processor that makes it possible to use PUG/Jade
-
-_to be written_
-
-[Jump back up to Table of Contents](https://github.com/svelte-society/recipes-mvp#table-of-contents)
-
-# Svelte Language Fundamentals
-
-## Reactivity
-
-### Reactive assignments
-
-The reactivity system introduced in Svelte 3 has made it easier than ever to trigger updates to the DOM. Despite this, there are a few simple rules that you must always follow. This guide explains how Svelte's reactivity system works, what you can and can't do, as well a few pitfalls to avoid.
-
-#### Top-level variables
-
-The simplest way to make your Svelte components reactive is by using an assignment operator. Any time Svelte sees an assignment to a _top-level variable_ an update is scheduled. A 'top-level variable' is any variable that is defined inside the script element but is not a child of _anything_, meaning, it is not inside a function or a block. Incidentally, these are also the only variables that you can reference in the DOM. Let's look at some examples.
-
-The following works as expected and update the dom:
-
-```sv
-<script>
-  let num = 0;
-
-  function updateNum() {
-    num = 25;
-  }
-</script>
-
-<button on:click={updateNum}>Update</button>
-<p>{num}</p>
-```
-
-Svelte can see that there is an assignment to a top-level variable and knows to rerender after the `num` variable is modified.
-
-#### `each` blocks
-
-The only exception to the top-level variable rule is when you are inside an `each` block. Any assignments to variables inside an `each` block trigger an update. Only assignments to array items that are objects or arrays result in the array itself updating. If the array items are primitives, the change is not traced back to the original array. This is because Svelte only reassigns the actual array items and primitives are passed by value in javascript, not by reference.
-
-The following example causes the array and, subsequently, the DOM to be updated:
-
-```sv
-<script>
-  let list = [{ n: 1 }, { n: 2 }, { n: 3 }];
-</script>
-
-{#each list as item}
-  <button on:click={() => item.n *= 2 }>{ item.n }</button>
-{/each}
-```
-
-This, however, will not:
-
-```sv
-<script>
-  let list = [1, 2, 3];
-</script>
-
-{#each list as item}
-  <button on:click={() => item *= 2 }>{ item.n }</button>
-{/each}
-```
-
-#### Variables not values
-
-Svelte only cares about which _variables_ are being reassigned, not the values to which those variables refer. If the variable you reassign is not defined at the top level, Svelte does not trigger an update, even if the value you _are_ updating updates the original variable's value as well.
-
-This is the sort of problem you may run into when dealing with objects. Since objects are passed by reference and not value, you can refer to the same value in many different variables. Let's look at an example:
-
-```sv
-<script>
-  let obj = {
-    num: 0
-  };
-
-  function updateNum() {
-    const o = obj;
-    o.num = 25;
-  }
-</script>
-
-<button on:click={updateNum}>Update</button>
-<p>{obj.num}</p>
-```
-
-In this example, when we reassign `o.num` we are updating the value assigned to `obj` but since we are not updating the actual `obj` variable SVelte does not trigger an update. Svelte does not trace these kinds of values back to a variable defined at the top level and has no way of knowing if it has updated or not. Whenever you want to update the local component state, any reassignments must be performed on the _actual_ variable, not just the value itself.
-
-#### Shadowed variables
-
-Another situation that can sometimes cause unexpected results is when you reassign a function's parameter (as above), and that parameter has the same _name_ as a top-level variable.
-
-```sv
-<script>
-  let obj = {
-    num: 0
-  };
-
-  function(obj) {
-    obj.num = 25;
-  }
-</script>
-
-<button on:click={() => updateNum(obj)}>Update</button>
-<p>{num}</p>
-```
-
-This example behaves the same as the previous example, except it is perhaps even more confusing. In this case, the `obj` variable is being _shadowed_ while inside the function, so any assignments to `obj` inside this function are assignments to the function parameter rather than the top-level `obj` variable. It refers to the same value, and it has the same name, but it is a _different_ variable inside the function scope.
-
-Reassigning function parameters in this way is the same as reassigning a variable that points back to the top-level variable's value and does not cause an update. To avoid these problems, and potential confusion, it is a good idea not to reuse variable names in different scopes (such as inside functions), and always make sure that you are reassigning a top-level variable.
-
-### Reactive Declarations
-
-In addition to the assignment-based reactivity system, Svelte also has special syntax to define code that should rerun when its dependencies change using labeled statements - `$:`.
-
-```sv
-<script>
-  let n = 0;
-
-  $: n_squared = n * n;
-</script>
-
-<button on:click={() => n += 1}>{ n_squared }</button>
-```
-
-Whenever Svelte sees a reactive declaration, it makes sure to execute any reactive statements that depend on one another in the correct order and only when their direct dependencies have changed. A 'direct dependency' is a variable that is referenced inside the reactive declaration itself. References to variables inside functions that a reactive declaration _calls_ are not considered dependencies.
-
-```sv
-<script>
-  let n = 0;
-
-  const squareIt = () => n * n;
-
-  $: n_squared = squareIt();
-</script>
-
-<button on:click={() => n += 1}>{ n_squared }</button>
-```
-
-In the above example, `n_squared` will _not_ be recalculated when `n` changes because Svelte is not looking inside the `squareIt` function to define the reactive declaration's dependencies.
-
-#### Defining dependencies
-
-Sometimes you want to rerun a reactive declaration when a value changes but the variable itself is not required (in the case of some side-effects). The solution to this involves listing the dependency inside the declaration in some way.
-
-The simplest solution is to pass the variable as an argument to a function, even if that variable is not required.
-
-```js
-let my_value = 0;
-
-function someFunc() {
-  console.log(my_value);
-}
-
-$: someFunc(my_value);
-```
-
-In this example, `someFunc` doesn't require the `my_value` argument, but this lets Svelte know that `my_value` is a dependency of this reactive declaration and should rerun whenever it changes. In general, it makes sense to use any parameters that are passed in, even though all of these variables are in scope, it can make the code easier to follow.
-
-```js
-let my_value = 0;
-
-function someFunc(value) {
-  console.log(value);
-}
-
-$: someFunc(my_value);
-```
-
-Here we have refactored `someFunc` to take an argument, making the code easier to follow.
-
-If you need to list multiple dependencies and passing them as arguments is not an option, then the following pattern can be used:
-
-```js
-let one;
-let two;
-let three;
-
-const someFunc = () => sideEffect();
-
-$: one, two, three, someFunc();
-```
-
-This simple expression informs Svelte that it should rerun whenever `one`, `two`, or `three` changes. This expression runs the line of code whenever these dependencies change.
-
-Similarly, if you only want to rerun a function when a variable changes _and_ is truthy then you can use the following pattern:
-
-```js
-let one;
-
-const someFunc = () => sideEffect();
-
-$: one && someFunc();
-```
-
-If the value of `one` is not truthy, then this short circuit expression stops at `one` and `someFunc` is not executed.
-
-#### Variable deconstruction
-
-Assigning a new value in a reactive declaration essentially turns these declarations into computed variables. However, deconstructing an object or array inside a reactive declaration may seem verbose or even impossible at first glance.
-
-since `$: const { value } = object` is not valid javascript, we need to take a different approach. You can deconstruct values using reactive declarations by forcing javascript to interpret the statement as an expression.
-
-To achieve this, all we need to do is wrap the declaration with parentheses:
-
-```js
-let some_obj = { one: 1, two: 2, three: 3 };
-
-$: ({ one, two, three } = some_obj);
-```
-
-Javascript interprets this as an expression, deconstructing the value as expected with no unnecessary code required.
-
-#### Hiding values from reactive declarations
-
-On ocassion, you may wish to run a reactive declaration when only _some_ of its dependencies change, in essence, you need to _hide_ specific dependencies from Svelte. This is the opposite case of declaring additional dependencies and can be achieved by not referencing the dependencies in the reactive declaration but _hiding_ those references in a function.
-
-```js
-let one;
-let two;
-
-const some_func = (n) => console.log(n * two);
-
-$: some_func(one);
-```
-
-The reactive declaration in this example reruns _only_ when `one` changes, we have hidden the reference to `two` inside a function because Svelte does not look inside of referenced functions to track dependencies.
-
-[Jump back up to Table of Contents](https://github.com/svelte-society/recipes-mvp#table-of-contents)
-
-# Svelte Component Recipes
-
-## Using Fetch to Consume APIs with Svelte
-
-Working with external data in Svelte is important. Here's a guide.
-
-_Maintainers of this Recipe: [swyx](https://twitter.com/swyx)_
-
-### Fetching on Component Mount in Svelte
-
-**Method 1: Using Lifecycles**
-
-We can declare a `data` variable and use the `onMount` lifecycle to fetch on mount and display data in our component:
-
-```html
-<!-- https://svelte.dev/repl/99c18a89f05d4682baa83cb673135f05?version=3.20.1 -->
-<script>
-  import { onMount } from "svelte";
-  let data;
-  onMount(async () => {
-    data = await fetch(
-      "https://api.coindesk.com/v1/bpi/currentprice.json"
-    ).then((x) => x.json());
-  });
-</script>
-
-<pre>
-  {JSON.stringify(data, null, 2)}
-</pre>
-```
-
-You can further improve this implementation by showing a placeholder while `data` is undefined and also showing an error notification if an error occurs.
-
-**Method 2: Using Await Blocks**
-
-Since it is very common to update your app based on the status of your data fetching, Svelte offers convenient [await blocks](https://svelte.dev/docs#await) to help.
-
-This example is exactly equal to Method 1 above:
-
-```html
-<!-- https://svelte.dev/repl/977486a651a34eb5bd9167f989ae3e71?version=3.20.1 -->
-<script>
-  let promise = fetch(
-    "https://api.coindesk.com/v1/bpi/currentprice.json"
-  ).then((x) => x.json());
-</script>
-
-{#await promise}
-<!-- optionally show something while promise is pending -->
-{:then data}
-<!-- promise was fulfilled -->
-<pre>
-		{JSON.stringify(data, null, 2)}
-	</pre
->
-{:catch error}
-<!-- optionally show something while promise was rejected -->
-{/await}
-```
-
-Here you can see that it is very intuitive where to place your loading placeholder and error display.
-
-Related Reading:
-
-- https://svelte.dev/docs#2_Assignments_are_reactive
-- https://svelte.dev/docs#onMount
-- https://svelte.dev/docs#Attributes_and_props
-- https://svelte.dev/docs#await
-
-### Fetching on Button Click in Svelte
-
-One flaw with the above approach is that it does not offer a way for the user to refetch data, and additionally we may not want to render on mount (for data saving or UX reasons).
-
-**Method 1: Simple Click Handler**
-
-If we don't want to immediately load data on component mount, we can wait for user interaction instead:
-
-```html
-<!-- https://svelte.dev/repl/2a8db7627c4744008203ecf12806eb1f?version=3.20.1 -->
-<script>
-  let data;
-  const handleClick = async () => {
-    data = await fetch(
-      "https://api.coindesk.com/v1/bpi/currentprice.json"
-    ).then((x) => x.json());
-  };
-</script>
-
-<button on:click="{handleClick}">
-  Click to Load Data
-</button>
-<pre>
-  {JSON.stringify(data, null, 2)}
-</pre>
-```
-
-The user now has an intuitive way to refresh their data.
-
-However, there are some problems with this approach. You may still need to declare an extra variable to display error state. More subtly, when the user clicks for a refresh, the stale data still displays on screen, if you are not careful.
-
-**Method 2: Await Blocks**
-
-It would be better to make all these commonplace UI idioms declarative. Await blocks to the rescue again:
-
-```html
-<!-- https://svelte.dev/repl/98ec1a9a45af4d75ac5bbcb1b5bcb160?version=3.20.1 -->
-<script>
-  let promise;
-  const handleClick = () => {
-    promise = fetch(
-      "https://api.coindesk.com/v1/bpi/currentprice.json"
-    ).then((x) => x.json());
-  };
-</script>
-
-<button on:click="{handleClick}">
-  Click to Load Data
-</button>
-
-{#await promise}
-<!-- optionally show something while promise is pending -->
-{:then data}
-<!-- promise was fulfilled -->
-<pre>
-    {JSON.stringify(data, null, 2)}
-  </pre
->
-{:catch error}
-<!-- optionally show something while promise was rejected -->
-{/await}
-```
-
-The trick here is we can simply reassign the `promise` to trigger a refetch, which then also clears the UI of stale data while fetching.
-
-**Method 3: Promise Swapping**
-
-Of course, it is up to you what UX you want - you may wish to keep displaying stale data and merely display a loading indicator instead while fetching the new data. Here's a possible solution using a second promise to execute the data fetching while the main promise stays onscreen:
-
-```html
-<!-- https://svelte.dev/repl/21e932515ab24a6fb7ab6d411cce2799?version=3.20.1 -->
-<script>
-  let promise1, promise2;
-  const handleClick = () => {
-    promise2 = new Promise((res) =>
-      setTimeout(() => res(Math.random()), 1000)
-    ).then((x) => {
-      promise1 = promise2;
-      return x;
-    });
-  };
-</script>
-
-<button on:click="{handleClick}">
-  Click to Load Data {#await promise2}🌀{/await}
-</button>
-
-{#await promise1}
-<!-- optionally show something while promise is pending -->
-{:then value}
-<!-- promise was fulfilled -->
-<pre>
-    {value}
-  </pre
->
-{:catch error}
-<!-- optionally show something while promise was rejected -->
-{/await}
-```
-
-### Dealing with CORS Errors in Svelte
-
-Svelte is purely a frontend framework, so it will be subject to the same CORS restrictions that any frontend framework faces. You will run into CORS issues in two ways:
-
-1. In local development (making requests from `http://localhost` to `https://myapi.com`)
-2. In production (making requests from `https://mydomain.com` to `https://theirapi.com`)
-
-You can solve both with a range of solutions from having a local API dev server or proxying requests through a serverless function or API gateway. None are responsibilities of Svelte but here are some helpful resources that may help:
-
-- https://alligator.io/nodejs/solve-cors-once-and-for-all-netlify-dev/
-- https://zeit.co/docs/v2/serverless-functions/introduction
-- https://docs.begin.com/en/http-functions/api-reference
-- https://aws.amazon.com/blogs/mobile/amplify-framework-local-mocking/
-
-If you happen to be running [a Sapper app](https://sapper.svelte.dev/), then you may take advantage of preloading data server-side in Sapper: https://sapper.svelte.dev/docs#Preloading.
-
-You now have all you need to work with Data APIs in Svelte.
-
-### Further Links
-
-- Svelte Suspense discussion: https://github.com/sveltejs/svelte/issues/1736
-- Your link here?
-
-## Form Validation with Svelte
-
-_to be written_
-
-## Client-Side Storage with Svelte
-
-_to be written_
-
-[Jump back up to Table of Contents](https://github.com/svelte-society/recipes-mvp#table-of-contents)
-
-# Svelte Store Recipes
-
-## Stores
-
-> _This guide assumes you understand the basics of Svelte Stores. If you aren't familiar with them then working through the [relevant tutorial](tutorial/writable-stores) and reading the [store documentation](docs#svelte_store) are highly recommended._
-
-Svelte stores offer a simple mechanism to handle shared state in your Svelte application but looking beyond the built-in store implementations will unlock a whole world of power that you could never have dreamed of. In this episode of _The Tinest Kitchen_ we'll take a close look at [The Store Contract](#The_Store_Contract), learn how to implement [Custom Stores](#Custom_Stores), by making use of the built-in store API, and explore how we can implement [a completely custom store]() without using the built-in stores at all.
-
-### The store contract
-
-The built-in Svelte stores (`readable`, `writable`, and `derived`) are just store _implementations_ and while they are perfectly capable of handling many tasks, sometimes you need something more specific. Although often overlooked, the store _contract_ is what gives these stores their power and flexibility. Without this contract, svelte stores would be awkward to use and require significant amounts of boilerplate.
-
-Svelte does not compile your javascript files and, as such, only observes the store contract inside Svelte components.
-
-#### `store.subscribe`
-
-At its simplest, the store contract is this: any time Svelte sees a variable prepended with `$` in a Svelte component (such as `$store`) it calls the `subscribe` method of that variable. The `subscribe` method must take a single argument, which is a function, and it must _return_ a function that allows any subscribers to unsubscribe when necessary. Whenever the callback function is called, it must be passed the current store value as an argument. The callback passed to subscribe should be called when subscribing and anytime the store value changes.
-
-The following examples aren't the _exact_ code that Svelte produces, rather, simplified examples to illustrate the behaviour.
-
-This:
-
-```js
-import { my_store } from "./store.js";
-
-console.log($my_store);
-```
-
-Becomes something like this:
-
-```js
-import { my_store } from "./store.js";
-
-let $my_store;
-const unsubscribe = my_store.subscribe((value) => ($my_store = value));
-onDestroy(unsubscribe);
-
-console.log($my_store);
-```
-
-The callback function passed to `my_store.subscribe` is called immediately and whenever the store value changes. Here, Svelte has automatically produced some code to assign the `my_store` value to `$my_store` whenever it is called. If `$my_store` is referenced in the component, it also causes those parts of the component to update when the store value changes. When the component is destroyed, Svelte calls the unsubscribe function returned from `my_store.subscribe`.
-
-#### `store.set`
-
-Optionally, a store can have a `set` method. Whenever there is an assignment to a variable prepended with `$` in a Svelte component it calls the `set` method of that variable with newly mutated or reassigned `$variable` as an argument. Typically, this `set` argument should update the store value and call all subscribers, but this is not required. For example, Svelte's `tweened` and `spring` stores do not immediately update their values but rather schedule updates on every frame for as long as the animation lasts. If you decide to take this approach with `set`, we advise not [binding](tutorial/store-bindings) to these stores as the behaviour could be unpredictable.
-
-This:
-
-```js
-$my_store = "Hello";
-```
-
-Will become something like:
-
-```js
-$my_store = "Hello";
-my_store.set($my_store);
-```
-
-The same is true when assigning to a nested property of a store.
-
-This:
-
-```js
-$my_store.greeting = "Hello";
-```
-
-Becomes:
-
-```js
-$my_store.greeting = "Hello";
-my_store.set($my_store);
-```
-
-Although Svelte's built-in stores also have an `update` method, this is not part of the contract and is not required to benefit from the automatic subscriptions, unsubscriptions, and updates that the store contract provides. Stores can have as many additional methods as you like, allowing you to build powerful abstractions that take advantage of the automatic reactivity and cleanup that the store contract provides.
-
-To summarise, the store contract states that svelte stores must be an object containing the following methods:
-
-- `subscribe` - Automatically called whenever svelte sees a `$` prepended variable (like `$store`) ensuring that the `$` prepended value always has the current store value. Subscribe must accept a function which is called both immediately, and whenever the store value changes, it must return an unsubscribe function. The callback function must be passed the current store value as an argument whenever it is called.
-- `set` - Automatically called whenever Svelte sees an assignment to a `$` prepended variable (like `$store = 'value'`). This should generally update the store value and call all subscribers.
-
-### Custom stores
-
-Now we know what Svelte needs to make use of the shorthand store syntax, we can get to work implementing a custom store by augmenting a svelte store and re-exporting it. Since Svelte doesn't care about additional methods being present on store objects, we are free to add whatever we like as long as `subscribe`, and optionally `set`, are present.
-
-#### Linked stores
-
-In this first example, we are creating a function that returns two linked stores that update when their partner changes, this example uses this linked store to convert temperatures from Celsius to Fahrenheit and vice-versa. The interface looks like this:
-
-```js
-store : { subscribe, set }
-function(a_to_b_function, b_to_a_function): [store, store]
-```
-
-To implement this store, we need to create two writable stores, write custom `set` methods for each, and return an array of store objects containing this `set` method.
-
-We define a function first as this implementation is a store _creator_ allowing us plenty of flexibility. The function needs to take two parameters, each being a callback function which is called when the stores are updated. The first function takes the first store value and returns a value that sets the value of the second store. The second argument does the opposite. One of these functions is called when the relevant `set` method is called.
-
-```js
-import { writable } from "svelte/store";
-
-function synced(a_to_b, b_to_a) {
-  const a = writable();
-  const b = writable();
-}
-```
-
-The `set` methods call their own `set` with the provided value and call the partner store's `set` when the provided value is passed through the callback function.
-
-```js
-// called when store_a.set is called or its binding reruns
-function a_set($a) {
-  a.set($a);
-  b.set(a_to_b($a));
-}
-
-// called when store_b.set is called or its binding reruns
-function b_set($b) {
-  b.set(b_to_a($b));
-  a.set($b);
-}
-```
-
-All we need to do now is return an array of objects each containing the correct `subscribe` and `set` method:
-
-```js
-return [
-  { subscribe: a.subscribe, set: a_set },
-  { subscribe: b.subscribe, set: b_set },
-];
-```
-
-Inside a component, we can use this synced store creator by deconstructing the returned array. This ensures Svelte can subscribe to each store individually, as stores definitions need to be at the top level for this to happen. This store can be imported and reused in any component.
-
-```js
-import { synced } from "./synced.js";
-
-const [a, a_plus_five] = synced(
-  (a) => a + 5,
-  (b) => a - 5
-);
-
-$c = 0; // set an initial value
-```
-
-Since we have written custom `set` methods, we are also free to bind to each individual store. When one store updates, the other also updates after the provided function is applied to the value.
-
-See it in action below. The following example uses the `synced` store to convert between Celsius and Fahrenheit in both directions.
-
-_the stuff i actually wrote ends here, this is a fun example that could be included though_
-
-### a custom implementation of the builtin store
-
-A simple store is about 20 lines of code, in many cases the built-in stores provide good primitives you can build on but sometimes it makes sense to write your own.
-
-The most basic implementation would look something like this ([REPL](https://svelte.dev/repl/1c055b975b6d42f5b8623bad5d92e8fc?version=3.14.0)) (this is simpler than the built-in stores):
-
-```js
-function writable(init) {
-  let _val = init;
-  const subs = [];
-
-  const subscribe = (cb) => {
-    subs.push(cb);
-    cb(_val);
-
-    return () => {
-      const index = subs.findIndex((fn) => fn === cb);
-      subs.splice(index, 1);
-    };
-  };
-
-  const set = (v) => {
-    _val = v;
-    subs.forEach((fn) => fn(_val));
-  };
-
-  const update = (fn) => set(fn(_val));
-
-  return { subscribe, set, update };
-}
-```
-
-From this point you could add whatever functionality you wanted.
-
-Edit: Probably worth mentioning that this is a full writable implementation, only the subscribe method and its return value (an unsubscribe function) are required to be a valid store.
-
-[Jump back up to Table of Contents](https://github.com/svelte-society/recipes-mvp#table-of-contents)
-
-# Svelte Action Recipes
-
-## Creating Custom Scroll Actions with Svelte
-
-_to be written_
-
-[Jump back up to Table of Contents](https://github.com/svelte-society/recipes-mvp#table-of-contents)
-
-# Svelte Transition Recipes
-
-[Jump back up to Table of Contents](https://github.com/svelte-society/recipes-mvp#table-of-contents)
-
-# Svelte App-Level Design Patterns
-
-## Routing with Svelte
-
-_to be written_
-
-- A map for an app: what is routing
-- Different approaches
-  - XML-stylee: [svelte-routing](https://github.com/EmilTholin/svelte-routing)
-  - Express-stylee: [navaid](https://github.com/lukeed/navaid)
-  - FS based routing: [routify](https://routify.dev/)
-
-### Further Links
-
-- https://routify.dev/ (with https://github.com/sveltech/routify-starter)
-- https://github.com/EmilTholin/svelte-routing
-
-## Authentication with Svelte
-
-_to be written_
+```
 
 ## Server Side Rendering
 
